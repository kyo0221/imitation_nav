imitation_nav_node:
  ros__parameters:
    interval_ms: 100
<<<<<<< HEAD
    localization_interval_ms: 500
    model_name: model_aug_2-3.pt
=======
    model_name: model.pt
>>>>>>> 449ab18c
    image_height: 88
    image_width: 200
    max_linear_vel: 0.4
    max_angular_vel: 1.57
<<<<<<< HEAD
    visualize_flag: false
    window_lower: -2
    window_upper: 10
=======
    visualize_flag: true
>>>>>>> 449ab18c
<|MERGE_RESOLUTION|>--- conflicted
+++ resolved
@@ -1,20 +1,13 @@
 imitation_nav_node:
   ros__parameters:
     interval_ms: 100
-<<<<<<< HEAD
     localization_interval_ms: 500
     model_name: model_aug_2-3.pt
-=======
-    model_name: model.pt
->>>>>>> 449ab18c
+
     image_height: 88
     image_width: 200
     max_linear_vel: 0.4
     max_angular_vel: 1.57
-<<<<<<< HEAD
     visualize_flag: false
     window_lower: -2
-    window_upper: 10
-=======
-    visualize_flag: true
->>>>>>> 449ab18c
+    window_upper: 10